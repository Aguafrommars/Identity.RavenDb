version: 1.0.{build}
skip_tags: true
stack: node 18
skip_commits:
  message: /\[chore\]/
branches:
  only:
  - master
  - /preview*/
  - /release*/
image: 
- Ubuntu2004
- Visual Studio 2019
environment:
  GH_TOKEN:
    secure: /o9VAhx5ewGmdLR9qcgFJMzBaCuzOmGlsXAHu7khUJLdQzsv4gJzLUfYDghcRPHd
<<<<<<< HEAD
  donetsdk: 8.0.100
=======
  donetsdk: 7.0.401
>>>>>>> 9ae56aa4
  JAVA_HOME: C:\Program Files\Java\jdk14
init:
    - cmd: git config --global core.autocrlf true
install:
    - ps: if ($isWindows) { Install-Product node '' }
    - sh: wget -q https://packages.microsoft.com/config/ubuntu/16.04/packages-microsoft-prod.deb
    - sh: sudo dpkg -i packages-microsoft-prod.deb
    - sh: sudo apt-get -y install apt-transport-https
    - sh: sudo apt-get update
    - sh: sudo chmod +x ./dotnet-install.sh
    - sh: sudo ./dotnet-install.sh -Channel Current -Version $donetsdk -InstallDir ./dotnetsdk -NoPath
    - sh: export PATH=/home/appveyor/projects/identity-ravendb/dotnetsdk:$PATH
    - sh: sudo ./dotnet-install.sh -Channel Current -Version 6.0.403 -InstallDir ./dotnetsdk -NoPath
    - sh: sudo apt -y install nuget
    - cmd: pwsh .\dotnet-install.ps1 -Version 6.0.403      
    - ps: dotnet tool install --global GitVersion.Tool
    - ps: dotnet gitversion /l console /output buildserver
    - ps: if ($isWindows) { .\dotnet-install.ps1 -Version $env:donetsdk }      
    - ps: dotnet tool install --global dotnet-sonarscanner
    - cmd: set PATH=%JAVA_HOME%\bin;%PATH%
    - cmd: nuget install ReportGenerator -ExcludeVersion
    - ps: ./appveyorinit.ps1
build_script:
- ps: ./build.ps1
test_script:
- cmd: publish.cmd
artifacts:
    - path: artifacts/**/*.nupkg
      name: nuget    
deploy:
    - provider: NuGet
      api_key:
        secure: L5Ol2yiygLW8nUF6j5/rwx4feonMPly+S69GjoX1ilEUklPMixlX5RW2l8FJScNK
      on:
        branch: 
            - /preview*/
            - /release*/
        CI_WINDOWS: true
    - provider: GitHub
      auth_token: $(GH_TOKEN)
      draft: true
      prerelease: false
      release: $(Version)
      on:
        branch: 
            - /preview*/ 
        CI_WINDOWS: true
for:
-
  branches:
    only:
      - /release*/
  on_success:
      - cmd: semantic-release -b %APPVEYOR_REPO_BRANCH%
-
  branches:
    except:
      - master<|MERGE_RESOLUTION|>--- conflicted
+++ resolved
@@ -14,11 +14,7 @@
 environment:
   GH_TOKEN:
     secure: /o9VAhx5ewGmdLR9qcgFJMzBaCuzOmGlsXAHu7khUJLdQzsv4gJzLUfYDghcRPHd
-<<<<<<< HEAD
   donetsdk: 8.0.100
-=======
-  donetsdk: 7.0.401
->>>>>>> 9ae56aa4
   JAVA_HOME: C:\Program Files\Java\jdk14
 init:
     - cmd: git config --global core.autocrlf true
